/**
 * Copyright 2019 Adobe. All rights reserved.
 * This file is licensed to you under the Apache License, Version 2.0 (the "License");
 * you may not use this file except in compliance with the License. You may obtain a copy
 * of the License at http://www.apache.org/licenses/LICENSE-2.0
 *
 * Unless required by applicable law or agreed to in writing, software distributed under
 * the License is distributed on an "AS IS" BASIS, WITHOUT WARRANTIES OR REPRESENTATIONS
 * OF ANY KIND, either express or implied. See the License for the specific language
 * governing permissions and limitations under the License.
 */
plugins {
    id 'com.android.library'
    id 'maven-publish'
    id 'signing'
    id 'jacoco'
    id 'com.diffplug.spotless'
}

jacoco {
    toolVersion = rootProject.ext.jacocoVersion
}

android {
    namespace 'com.adobe.marketing.mobile.edge'

    compileSdk rootProject.ext.compileSdkVersion

    defaultConfig {
        minSdk rootProject.ext.minSdkVersion
        targetSdk rootProject.ext.targetSdkVersion

        testInstrumentationRunner rootProject.ext.testInstrumentationRunner
    }

    flavorDimensions = ["target"]
    productFlavors {
        phone {
            dimension "target"
        }
    }

    buildTypes {
        debug {
            testCoverageEnabled true
            debuggable true
        }

        release {
            minifyEnabled false
            proguardFiles getDefaultProguardFile('proguard-android.txt'), 'proguard-rules.pro'
        }
    }

    testOptions {
        unitTests.returnDefaultValues = true
    }

    compileOptions {
        sourceCompatibility rootProject.ext.sourceCompatibility
        targetCompatibility rootProject.ext.targetCompatibility
    }
}

preBuild.dependsOn spotlessApply

spotless {
    java {
        toggleOffOn("format:off", "format:on")
        target "src/*/java/**/*.java"
        removeUnusedImports()
        prettier(['prettier': '2.7.1', 'prettier-plugin-java': '1.6.2'])
                .config(['parser': 'java', 'tabWidth': 4, 'useTabs': true, 'printWidth': 120])
        endWithNewline()
        licenseHeaderFile "../../config/formatter/adobe.header.txt"
    }
}

afterEvaluate {
    tasks.withType(Javadoc).tap {
        configureEach {
            source = android.sourceSets.main.java.srcDirs
            classpath += project.files(android.getBootClasspath().join(File.pathSeparator))
            classpath += files(android.libraryVariants.collect { variant ->
                variant.javaCompileProvider.get().classpath.files
            })
            options {
                source = "8"
                links "https://developer.android.com/reference"
            }
        }
    }
}

tasks.register('javadocInternal', Javadoc) {
    destinationDir = reporting.file("javadocInternal")
    options.memberLevel = JavadocMemberLevel.PRIVATE
}

tasks.register('javadocPublic', Javadoc) {
    destinationDir = reporting.file("javadocPublic")
    options.memberLevel = JavadocMemberLevel.PUBLIC
}

tasks.register('javadocPublish', Jar) {
    from javadocPublic
    archiveClassifier.set('javadoc')
}

def isReleaseBuild() {
    return hasProperty('release')
}

version = isReleaseBuild() ? rootProject.moduleVersion : rootProject.moduleVersion+"-SNAPSHOT"

publish.dependsOn('assemblePhone')

publishing {
    publications {
        release(MavenPublication) {
            groupId = 'com.adobe.marketing.mobile'
            artifactId = rootProject.moduleName
            version = version
            artifact("$buildDir/outputs/aar/${moduleAARName}")
            artifact javadocPublish

            pom {
                name = mavenRepoName
                description = mavenRepoDescription
                url = 'https://developer.adobe.com/client-sdks'
                licenses {
                    license {
                        name = 'The Apache License, Version 2.0'
                        url = 'https://www.apache.org/licenses/LICENSE-2.0.txt'
                        distribution = 'repo'
                    }
                }
                developers {
                    developer {
                        id = 'adobe'
                        name = 'adobe'
                        email = 'adobe-mobile-testing@adobe.com'
                    }
                }
                scm {
                    connection = 'scm:git:github.com//adobe/aepsdk-edge-android.git'
                    developerConnection = 'scm:git:ssh://github.com//adobe/aepsdk-edge-android.git'
                    url = 'https://github.com/adobe/aepsdk-edge-android'
                }
                withXml {
                    def dependenciesNode = asNode().appendNode('dependencies')

                    def coreDependencyNode = dependenciesNode.appendNode('dependency')
                    coreDependencyNode.appendNode('groupId', 'com.adobe.marketing.mobile')
                    coreDependencyNode.appendNode('artifactId', 'core')
                    coreDependencyNode.appendNode('version', mavenCoreVersion)

                    def identityDependencyNode = dependenciesNode.appendNode('dependency')
                    identityDependencyNode.appendNode('groupId', 'com.adobe.marketing.mobile')
                    identityDependencyNode.appendNode('artifactId', 'edgeidentity')
                    identityDependencyNode.appendNode('version', mavenIdentityVersion)
                }
            }
        }
    }
    repositories {
        maven {
            name = "sonatype"
            url = version.endsWith('SNAPSHOT') ? "https://oss.sonatype.org/content/repositories/snapshots/" : "https://oss.sonatype.org/service/local/staging/deploy/maven2/"
            credentials {
                username = System.getenv("SONATYPE_USERNAME")
                password = System.getenv("SONATYPE_PASSWORD")
            }
        }
    }
}

ext."signing.gnupg.executable"="gpg"
ext."signing.gnupg.keyName"=System.getenv("GPG_KEY_ID")
ext."signing.gnupg.passphrase"=System.getenv("GPG_PASSPHRASE")

signing {
    useGpgCmd()
    required {
        tasks.withType(PublishToMavenRepository).find {
            gradle.taskGraph.hasTask it
        }
    }
    sign publishing.publications
}

tasks.withType(Test).configureEach {
    testLogging {
        showStandardStreams = true
    }
}

tasks.register('platformUnitTestJacocoReport', JacocoReport) {
    dependsOn "testPhoneDebugUnitTest"
    def excludeRegex = ['**/BuildConfig.class']
    def debugTree = fileTree(dir: "${project.buildDir}/intermediates/javac/phoneDebug/classes/com/adobe/marketing/mobile", excludes: excludeRegex)

    additionalClassDirs.setFrom files([debugTree])
    additionalSourceDirs.setFrom files(android.sourceSets.main.java.sourceFiles)
    sourceDirectories.setFrom files(android.sourceSets.phone.java.sourceFiles)
    executionData fileTree(dir: "$buildDir", includes: [
            "outputs/unit_test_code_coverage/phoneDebugUnitTest/testPhoneDebugUnitTest.exec"
    ])

    // Report dir: build/reports/jacoco/platformUnitTestJacocoReport/
    reports {
        xml.required = true
        csv.required = false
        html.required = true
    }
}

tasks.register('platformFunctionalTestJacocoReport', JacocoReport) {
    dependsOn "createPhoneDebugCoverageReport"
    def excludeRegex = ['**/BuildConfig.class']
    def debugTree = fileTree(dir: "${project.buildDir}/intermediates/javac/phoneDebug/classes/com/adobe/marketing/mobile", excludes: excludeRegex)

    additionalClassDirs.setFrom files([debugTree])
    additionalSourceDirs.setFrom files(android.sourceSets.main.java.sourceFiles)
    sourceDirectories.setFrom files(android.sourceSets.phone.java.sourceFiles)
    executionData fileTree(dir: "$buildDir", includes: [
            "outputs/code_coverage/phoneDebugAndroidTest/connected/*coverage.ec"
    ])

    // Report dir: build/reports/coverage/androidTest/phone/debug/connected/
    reports {
        xml.required = true
        csv.required = false
        html.required = true
    }
}

<<<<<<< HEAD
// Uncomment to disable Gradle dependency caching and get the latest version of dependencies
//configurations.all {
//    resolutionStrategy.cacheChangingModulesFor 0, 'seconds'
//}
=======
configurations.configureEach {
    resolutionStrategy.cacheChangingModulesFor 0, 'seconds'
}
>>>>>>> 1718d25e

dependencies {
    implementation "com.adobe.marketing.mobile:core:${rootProject.mavenCoreVersion}"
    implementation "com.adobe.marketing.mobile:edgeidentity:${rootProject.mavenIdentityVersion}"
    implementation "androidx.annotation:annotation:${rootProject.androidxAnnotationVersion}"

    testImplementation "androidx.test.ext:junit:${rootProject.ext.junitVersion}"
    testImplementation "org.mockito:mockito-core:${rootProject.ext.mockitoVersion}"
    testImplementation "org.mockito:mockito-inline:${rootProject.ext.mockitoVersion}"
    testImplementation 'com.fasterxml.jackson.core:jackson-databind:2.12.7'
    testImplementation 'org.json:json:20180813'

    androidTestImplementation('com.adobe.marketing.mobile:edgeconsent:2.+') {
        exclude group: 'com.adobe.marketing.mobile', module: 'edge'
    }

    androidTestImplementation "androidx.test.ext:junit:${rootProject.ext.junitVersion}"
    androidTestImplementation 'androidx.test.espresso:espresso-core:3.4.0'
    androidTestImplementation project(":test-utils")
}<|MERGE_RESOLUTION|>--- conflicted
+++ resolved
@@ -235,16 +235,10 @@
     }
 }
 
-<<<<<<< HEAD
 // Uncomment to disable Gradle dependency caching and get the latest version of dependencies
 //configurations.all {
 //    resolutionStrategy.cacheChangingModulesFor 0, 'seconds'
 //}
-=======
-configurations.configureEach {
-    resolutionStrategy.cacheChangingModulesFor 0, 'seconds'
-}
->>>>>>> 1718d25e
 
 dependencies {
     implementation "com.adobe.marketing.mobile:core:${rootProject.mavenCoreVersion}"
