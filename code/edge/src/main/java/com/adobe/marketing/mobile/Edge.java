--- conflicted
+++ resolved
@@ -46,25 +46,13 @@
 	public static void registerExtension() {
 		MobileCore.registerExtension(
 			EdgeExtension.class,
-<<<<<<< HEAD
-			new ExtensionErrorCallback<ExtensionError>() {
-				@Override
-				public void error(ExtensionError extensionError) {
-					Log.error(
-						LOG_TAG,
-						LOG_SOURCE,
-						"There was an error registering the Edge extension: " + extensionError.getErrorName()
-					);
-				}
-			}
-=======
-			extensionError ->
-				MobileCore.log(
-					LoggingMode.ERROR,
-					LOG_TAG,
-					"Edge - There was an error registering the Edge extension: " + extensionError.getErrorName()
-				)
->>>>>>> a78de155
+			extensionError -> {
+				Log.error(
+          LOG_TAG,
+          LOG_SOURCE,
+          "There was an error registering the Edge extension: " + extensionError.getErrorName()
+				);
+			}
 		);
 	}
 
